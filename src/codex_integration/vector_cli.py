--- conflicted
+++ resolved
@@ -111,69 +111,7 @@
     )
 
 
-# ---------------------------------------------------------------------------
-<<<<<<< HEAD
 # Utility helpers
-=======
-# Embedding helpers
-# ---------------------------------------------------------------------------
-
-
-class HashEmbeddings(Embeddings):
-    """Deterministic fallback embeddings compatible with LangChain."""
-
-    def __init__(self, dimension: int = DEFAULT_DIM) -> None:
-        self.dimension = dimension
-
-    def embed_documents(self, texts: List[str]) -> List[List[float]]:
-        return [generate_embedding(text, self.dimension) for text in texts]
-
-    def embed_query(self, text: str) -> List[float]:
-        return generate_embedding(text, self.dimension)
-
-
-@lru_cache(maxsize=1)
-def _embedding_function() -> Embeddings:
-    model = os.environ.get("CODEX_EMBED_MODEL")
-    provider = os.environ.get("CODEX_EMBED_PROVIDER", "auto").lower()
-    dim = int(os.environ.get("CODEX_VECTOR_DIM", str(DEFAULT_DIM)))
-
-    if provider in {"openai", "auto"} and OpenAIEmbeddings is not None:
-        api_key = os.environ.get("OPENAI_API_KEY")
-        target_model = model or os.environ.get("OPENAI_EMBED_MODEL")
-        if api_key and target_model:
-            try:
-                return OpenAIEmbeddings(model=target_model)
-            except Exception as exc:  # pragma: no cover - runtime guard
-                typer.secho(
-                    f"OpenAI embeddings failed ({exc}); falling back",
-                    fg=typer.colors.YELLOW,
-                )
-        elif api_key and provider == "openai":
-            try:
-                return OpenAIEmbeddings()
-            except Exception as exc:  # pragma: no cover - runtime guard
-                typer.secho(
-                    f"OpenAI embeddings failed ({exc}); falling back",
-                    fg=typer.colors.YELLOW,
-                )
-
-    if provider in {"huggingface", "auto"} and HuggingFaceEmbeddings is not None:
-        if model:
-            try:
-                return HuggingFaceEmbeddings(model_name=model)
-            except Exception as exc:  # pragma: no cover - runtime guard
-                typer.secho(
-                    f"HuggingFace embeddings failed ({exc}); falling back",
-                    fg=typer.colors.YELLOW,
-                )
-
-    return HashEmbeddings(dim)
-
-
-# ---------------------------------------------------------------------------
-# Core client helpers
->>>>>>> c07b5165
 # ---------------------------------------------------------------------------
 
 
@@ -185,42 +123,6 @@
     )
 
 
-<<<<<<< HEAD
-=======
-def _vectorstore(
-    config: AppConfig, collection_name: str, create: bool = False
-) -> Chroma:
-    client = _client(config)
-    metadata = {"hnsw:space": "cosine"}
-    if create:
-        client.get_or_create_collection(collection_name, metadata=metadata)
-    else:
-        try:
-            client.get_collection(collection_name)
-        except NotFoundError as exc:
-            raise typer.Exit(f"Collection '{collection_name}' not found") from exc
-    return Chroma(
-        client=client,
-        collection_name=collection_name,
-        embedding_function=_embedding_function(),
-        collection_metadata=metadata,
-    )
-
-
-# ---------------------------------------------------------------------------
-# Utility helpers
-# ---------------------------------------------------------------------------
-
-
-def _stable_doc_id(content: str, namespace: Optional[str] = None) -> str:
-    hasher = hashlib.blake2b(digest_size=6)
-    if namespace:
-        hasher.update(namespace.encode("utf-8"))
-    hasher.update(content.encode("utf-8"))
-    return f"doc-{hasher.hexdigest()}"
-
-
->>>>>>> c07b5165
 def _load_documents(texts: List[str], file_path: Optional[Path]) -> List[str]:
     docs: List[str] = []
     docs.extend(text for text in texts if text)
@@ -233,7 +135,6 @@
     return docs
 
 
-<<<<<<< HEAD
 def _command_summary(
     collection: str,
     total_documents: int,
@@ -251,45 +152,6 @@
         by_doc_id[doc_id] += 1
         title = entry.get("title") or "(missing)"
         by_title[title] += 1
-=======
-def _flatten_metadatas(raw: Iterable) -> Iterable[Dict[str, object]]:
-    for entry in raw:
-        if isinstance(entry, dict):
-            yield entry
-        elif isinstance(entry, list):
-            for sub in entry:
-                if isinstance(sub, dict):
-                    yield sub
-
-
-def _iter_metadata(collection, batch_size: int = 500) -> Iterable[Dict[str, object]]:
-    offset = 0
-    total = collection.count()
-    while offset < total:
-        response = collection.get(
-            include=["metadatas"], limit=batch_size, offset=offset
-        )
-        metadatas = response.get("metadatas") or []
-        yielded = False
-        for meta in _flatten_metadatas(metadatas):
-            yielded = True
-            yield meta
-        if not yielded:
-            break
-        offset += batch_size
-
-
-def _command_summary(collection, top: int) -> Dict[str, object]:
-    metadata = list(_iter_metadata(collection))
-    total_docs = collection.count()
-    by_source = Counter((meta.get("source") or "(unknown)") for meta in metadata)
-    by_doc_id = Counter(
-        (meta.get("doc_id") or "(missing)") for meta in metadata if meta.get("doc_id")
-    )
-    by_title = Counter(
-        (meta.get("title") or "(missing)") for meta in metadata if meta.get("title")
-    )
->>>>>>> c07b5165
 
     def _format(counter: Counter[str]) -> List[Dict[str, object]]:
         return [
@@ -333,64 +195,8 @@
     """Show backend information and available collections."""
 
     config: AppConfig = ctx.obj
-<<<<<<< HEAD
     client = _client_from_ctx(config)
     client.status()
-=======
-    client = _client(config)
-
-    host, port, use_ssl = _parse_base_url(config.base_url)
-    proto = "https" if use_ssl else "http"
-    typer.echo("Codex LangChain Vector CLI")
-    typer.echo("============================")
-    typer.echo(f"Base URL : {config.base_url}")
-    typer.echo(f"Resolved : {proto}://{host}:{port}")
-    typer.echo(f"Tenant   : {config.tenant}")
-    typer.echo(f"Database : {config.database}")
-    typer.echo(f"Default  : {config.collection}")
-    typer.echo("")
-
-    try:
-        heartbeat = client.heartbeat()
-        typer.echo(f"Heartbeat: {heartbeat}")
-    except Exception as exc:  # pragma: no cover - runtime guard
-        typer.secho(f"Heartbeat check failed: {exc}", fg=typer.colors.YELLOW)
-
-    typer.echo("\nCollections:")
-    collections = client.list_collections()
-    if not collections:
-        typer.echo("  (none)")
-        return
-    for coll in collections:
-        try:
-            count = coll.count()
-        except Exception:  # pragma: no cover - API guard
-            count = "?"
-        typer.echo(f"  - {coll.name} :: docs={count}")
-
-
-@app.command("list")
-def list_collections(ctx: typer.Context) -> None:
-    """List collections registered with Chroma."""
-
-    config: AppConfig = ctx.obj
-    client = _client(config)
-    for coll in client.list_collections():
-        typer.echo(coll.name)
-
-
-@app.command()
-def create(
-    ctx: typer.Context, collection: str = typer.Argument(..., help="Collection name")
-) -> None:
-    """Create a collection if it does not already exist."""
-
-    config: AppConfig = ctx.obj
-    client = _client(config)
-    metadata = {"hnsw:space": "cosine"}
-    coll = client.get_or_create_collection(collection, metadata=metadata)
-    typer.echo(f"Collection '{coll.name}' is ready")
->>>>>>> c07b5165
 
 
 @app.command()
@@ -440,7 +246,6 @@
     config: AppConfig = ctx.obj
     client = _client_from_ctx(config)
     target_collection = collection or config.collection
-<<<<<<< HEAD
     tag = source or DEFAULT_TAG
     client.upsert(
         target_collection,
@@ -448,16 +253,6 @@
         metadata_source=tag,
         create_collection=True,
     )
-=======
-    vectorstore = _vectorstore(config, target_collection, create=True)
-
-    metadata = {"source": source or DEFAULT_TAG}
-    doc_id = _stable_doc_id(content, source)
-    vectorstore.add_texts(
-        [content], metadatas=[{**metadata, "doc_id": doc_id}], ids=[doc_id]
-    )
-    typer.echo(f"Stored document in '{target_collection}' with id={doc_id}")
->>>>>>> c07b5165
 
 
 @app.command()
@@ -565,19 +360,12 @@
         docs.append(payload)
         metadatas.append({"source": "setup", "position": idx, "command": command})
 
-<<<<<<< HEAD
     client.upsert(
         target_collection,
         docs,
         metadata_items=metadatas,
         create_collection=True,
     )
-=======
-    vectorstore.add_texts(
-        docs, metadatas=metadatas, ids=[meta["doc_id"] for meta in metadatas]
-    )
-    typer.echo(f"Seeded {len(docs)} command snippets into '{target_collection}'")
->>>>>>> c07b5165
 
 
 def main() -> None:
